{
  "name": "tiny-essentials",
  "version": "1.24.0",
  "description": "Collection of small, essential scripts designed to be used across various projects. These simple utilities are crafted for speed, ease of use, and versatility.",
  "scripts": {
    "test": "npm run test:mjs && npm run test:cjs && npm run test:js",
    "test:js": "npx babel-node test/index.js",
    "test:cjs": "node test/index.cjs",
    "test:mjs": "node test/index.mjs",
    "test:mjs:web": "node test/express.mjs",
    "test:mjs:promisequeue": "node test/index.mjs promiseQueue",
    "test:mjs:objtype": "node test/index.mjs objType",
    "test:mjs:jsoncolor": "node test/index.mjs colorStringify",
    "test:mjs:ratelimit": "node test/index.mjs rateLimit",
    "test:mjs:levelup": "node test/index.mjs levelUp",
    "test:mjs:filemanager": "node test/index.mjs fileManager",
    "test:mjs:i18": "node test/index.mjs i18",
    "fix:prettier": "npm run fix:prettier:src && npm run fix:prettier:test && npm run fix:prettier:rollup.config && npm run fix:prettier:webpack.config",
    "fix:prettier:src": "prettier --write ./src/*",
    "fix:prettier:test": "prettier --write ./test/*",
    "fix:prettier:rollup.config": "prettier --write ./rollup.config.mjs",
    "fix:prettier:webpack.config": "prettier --write ./webpack.config.mjs",
    "auto-build": "npm run build",
    "build": "npm run build:js && npm run build:css",
    "build:js": "tsc -p tsconfig.json && rollup -c && webpack --mode production",
    "build-clean": "npm run clean && npm run build",
    "build-dist": "npm run build",
    "build:css": "npm run build:css:aimaker && npm run build:css:tinynotify && npm run build:css:tinydragger:example && npm run build:css:tinycookieconsent && npm run build:css:tinyloadingscreen",
    "build:css:tinydragger:example": "sass src/v1/scss/TinyDraggerExample.scss dist/v1/css/TinyDraggerExample.min.css --no-source-map --style=compressed",
    "build:css:aimaker": "sass src/v1/scss/aiMarker.scss dist/v1/css/aiMarker.min.css --no-source-map --style=compressed",
    "build:css:tinynotify": "sass src/v1/scss/TinyNotify.scss dist/v1/css/TinyNotify.min.css --no-source-map --style=compressed",
    "build:css:tinycookieconsent": "sass src/v1/scss/TinyCookieConsent.scss dist/v1/css/TinyCookieConsent.min.css --no-source-map --style=compressed",
    "build:css:tinyloadingscreen": "sass src/v1/scss/TinyLoadingScreen.scss dist/v1/css/TinyLoadingScreen.min.css --no-source-map --style=compressed",
    "clean": "rm -rf dist",
    "prepublishOnly": "npm run build"
  },
  "main": "./dist/v1/index.cjs",
  "module": "./dist/v1/index.mjs",
  "types": "./dist/v1/index.d.mts",
  "ethereum": "jasmindreasond.x",
  "exports": {
    "./css/aiMarker.min.css": "./dist/v1/css/aiMarker.min.css",
    "./css/TinyCookieConsent.min.css": "./dist/v1/css/TinyCookieConsent.min.css",
    "./css/TinyDraggerExample.min.css": "./dist/v1/css/TinyDraggerExample.min.css",
    "./css/TinyNotify.min.css": "./dist/v1/css/TinyNotify.min.css",
    "./css/TinyLoadingScreen.min.css": "./dist/v1/css/TinyLoadingScreen.min.css",
    ".": {
      "require": "./dist/v1/index.cjs",
      "import": "./dist/v1/index.mjs"
    },
    "./libs": {
      "require": "./dist/v1/libs/index.cjs",
      "import": "./dist/v1/libs/index.mjs"
    },
    "./basics": {
      "require": "./dist/v1/basics/index.cjs",
      "import": "./dist/v1/basics/index.mjs"
    },
    "./fileManager": {
      "require": "./dist/v1/fileManager/index.cjs",
      "import": "./dist/v1/fileManager/index.mjs"
    },
    "./basics/array": {
      "require": "./dist/v1/libs/array.cjs",
      "import": "./dist/v1/libs/array.mjs"
    },
    "./basics/clock": {
      "require": "./dist/v1/libs/clock.cjs",
      "import": "./dist/v1/libs/clock.mjs"
    },
    "./basics/collision": {
      "require": "./dist/v1/libs/collision.cjs",
      "import": "./dist/v1/libs/collision.mjs"
    },
    "./basics/fullScreen": {
      "require": "./dist/v1/libs/fullScreen.cjs",
      "import": "./dist/v1/libs/fullScreen.mjs"
    },
    "./basics/html": {
      "require": "./dist/v1/libs/html.cjs",
      "import": "./dist/v1/libs/html.mjs"
    },
    "./basics/objChecker": {
      "require": "./dist/v1/libs/objChecker.cjs",
      "import": "./dist/v1/libs/objChecker.mjs"
    },
    "./basics/objFilter": {
      "require": "./dist/v1/libs/objFilter.cjs",
      "import": "./dist/v1/libs/objFilter.mjs"
    },
    "./basics/simpleMath": {
      "require": "./dist/v1/libs/simpleMath.cjs",
      "import": "./dist/v1/libs/simpleMath.mjs"
    },
    "./basics/text": {
      "require": "./dist/v1/libs/text.cjs",
      "import": "./dist/v1/libs/text.mjs"
    },
    "./libs/ColorSafeStringify": {
      "require": "./dist/v1/libs/ColorSafeStringify.cjs",
      "import": "./dist/v1/libs/ColorSafeStringify.mjs"
    },
    "./libs/UltraRandomMsgGen": {
      "require": "./dist/v1/libs/UltraRandomMsgGen.cjs",
      "import": "./dist/v1/libs/UltraRandomMsgGen.mjs"
    },
    "./libs/TinyUploadClicker": {
      "require": "./dist/v1/libs/TinyUploadClicker.cjs",
      "import": "./dist/v1/libs/TinyUploadClicker.mjs"
    },
    "./libs/TinyToastNotify": {
      "require": "./dist/v1/libs/TinyToastNotify.cjs",
      "import": "./dist/v1/libs/TinyToastNotify.mjs"
    },
    "./libs/TinyTimeout": {
      "require": "./dist/v1/libs/TinyTimeout.cjs",
      "import": "./dist/v1/libs/TinyTimeout.mjs"
    },
    "./libs/TinyTextRangeEditor": {
      "require": "./dist/v1/libs/TinyTextRangeEditor.cjs",
      "import": "./dist/v1/libs/TinyTextRangeEditor.mjs"
    },
    "./libs/TinyTextarea": {
      "require": "./dist/v1/libs/TinyTextarea.cjs",
      "import": "./dist/v1/libs/TinyTextarea.mjs"
    },
    "./libs/TinySmartScroller": {
      "require": "./dist/v1/libs/TinySmartScroller.cjs",
      "import": "./dist/v1/libs/TinySmartScroller.mjs"
    },
    "./libs/TinySimpleDice": {
      "require": "./dist/v1/libs/TinySimpleDice.cjs",
      "import": "./dist/v1/libs/TinySimpleDice.mjs"
    },
    "./libs/TinyRateLimiter": {
      "require": "./dist/v1/libs/TinyRateLimiter.cjs",
      "import": "./dist/v1/libs/TinyRateLimiter.mjs"
    },
    "./libs/TinyPromiseQueue": {
      "require": "./dist/v1/libs/TinyPromiseQueue.cjs",
      "import": "./dist/v1/libs/TinyPromiseQueue.mjs"
    },
    "./libs/TinyNotifyCenter": {
      "require": "./dist/v1/libs/TinyNotifyCenter.cjs",
      "import": "./dist/v1/libs/TinyNotifyCenter.mjs"
    },
    "./libs/TinyNotifications": {
      "require": "./dist/v1/libs/TinyNotifications.cjs",
      "import": "./dist/v1/libs/TinyNotifications.mjs"
    },
    "./libs/TinyNewWinEvents": {
      "require": "./dist/v1/libs/TinyNewWinEvents.cjs",
      "import": "./dist/v1/libs/TinyNewWinEvents.mjs"
    },
    "./libs/TinyNeedBar": {
      "require": "./dist/v1/libs/TinyNeedBar.cjs",
      "import": "./dist/v1/libs/TinyNeedBar.mjs"
    },
    "./libs/TinyLocalStorage": {
      "require": "./dist/v1/libs/TinyLocalStorage.cjs",
      "import": "./dist/v1/libs/TinyLocalStorage.mjs"
    },
    "./libs/TinyLoadingScreen": {
      "require": "./dist/v1/libs/TinyLoadingScreen.cjs",
      "import": "./dist/v1/libs/TinyLoadingScreen.mjs"
    },
    "./libs/TinyColorValidator": {
      "require": "./dist/v1/libs/TinyColorValidator.cjs",
      "import": "./dist/v1/libs/TinyColorValidator.mjs"
    },
    "./libs/TinyInventoryTrader": {
      "require": "./dist/v1/libs/TinyInventoryTrader.cjs",
      "import": "./dist/v1/libs/TinyInventoryTrader.mjs"
    },
    "./libs/TinyInventory": {
      "require": "./dist/v1/libs/TinyInventory.cjs",
      "import": "./dist/v1/libs/TinyInventory.mjs"
    },
    "./libs/TinyIframeEvents": {
      "require": "./dist/v1/libs/TinyIframeEvents.cjs",
      "import": "./dist/v1/libs/TinyIframeEvents.mjs"
    },
    "./libs/TinyI18": {
      "require": "./dist/v1/libs/TinyI18.cjs",
      "import": "./dist/v1/libs/TinyI18.mjs"
    },
    "./libs/TinyHtml": {
      "require": "./dist/v1/libs/TinyHtml.cjs",
      "import": "./dist/v1/libs/TinyHtml.mjs"
    },
    "./libs/TinyLevelUp": {
      "require": "./dist/v1/libs/TinyLevelUp.cjs",
      "import": "./dist/v1/libs/TinyLevelUp.mjs"
    },
    "./libs/TinyGamepad": {
      "require": "./dist/v1/libs/TinyGamepad.cjs",
      "import": "./dist/v1/libs/TinyGamepad.mjs"
    },
    "./libs/TinyEvents": {
      "require": "./dist/v1/libs/TinyEvents.cjs",
      "import": "./dist/v1/libs/TinyEvents.mjs"
    },
    "./libs/TinyElementObserver": {
      "require": "./dist/v1/libs/TinyElementObserver.cjs",
      "import": "./dist/v1/libs/TinyElementObserver.mjs"
    },
    "./libs/TinyDragger": {
      "require": "./dist/v1/libs/TinyDragger.cjs",
      "import": "./dist/v1/libs/TinyDragger.mjs"
    },
    "./libs/TinyDragDropDetector": {
      "require": "./dist/v1/libs/TinyDragDropDetector.cjs",
      "import": "./dist/v1/libs/TinyDragDropDetector.mjs"
    },
    "./libs/TinyDomReadyManager": {
      "require": "./dist/v1/libs/TinyDomReadyManager.cjs",
      "import": "./dist/v1/libs/TinyDomReadyManager.mjs"
    },
    "./libs/TinyDayNightCycle": {
      "require": "./dist/v1/libs/TinyDayNightCycle.cjs",
      "import": "./dist/v1/libs/TinyDayNightCycle.mjs"
    },
    "./libs/TinyCookieConsent": {
      "require": "./dist/v1/libs/TinyCookieConsent.cjs",
      "import": "./dist/v1/libs/TinyCookieConsent.mjs"
    },
    "./libs/TinyColorConverter": {
      "require": "./dist/v1/libs/TinyColorConverter.cjs",
      "import": "./dist/v1/libs/TinyColorConverter.mjs"
    },
    "./libs/TinyClipboard": {
      "require": "./dist/v1/libs/TinyClipboard.cjs",
      "import": "./dist/v1/libs/TinyClipboard.mjs"
    },
    "./libs/TinyArrayPaginator": {
      "require": "./dist/v1/libs/TinyArrayPaginator.cjs",
      "import": "./dist/v1/libs/TinyArrayPaginator.mjs"
    },
    "./libs/TinyAfterScrollWatcher": {
      "require": "./dist/v1/libs/TinyAfterScrollWatcher.cjs",
      "import": "./dist/v1/libs/TinyAfterScrollWatcher.mjs"
    },
    "./libs/TinyAdvancedRaffle": {
      "require": "./dist/v1/libs/TinyAdvancedRaffle.cjs",
      "import": "./dist/v1/libs/TinyAdvancedRaffle.mjs"
    }
  },
  "repository": {
    "type": "git",
    "url": "git+https://github.com/JasminDreasond/Tiny-Essentials.git"
  },
  "keywords": [
    "tiny-essentials",
    "timeout",
    "storage",
    "text-editor",
    "color-converter",
    "clock",
    "time",
    "text",
    "text-range",
    "input-editor",
    "string-utils",
    "string-manipulation",
    "obj-type",
    "type-checker",
    "simple-math",
    "math-utils",
    "shuffle-array",
    "array-utils",
    "json",
    "json-utils",
    "json-color",
    "json-highlight",
    "json-viewer",
    "terminal-color",
    "cli-color",
    "cli-output",
    "pretty-print-json",
    "colorize-json",
    "lib",
    "utility",
    "utils",
    "toolkit",
    "frontend-utils",
    "backend-utils",
    "nodejs-utils"
  ],
  "author": "Yasmin Seidel (Jasmin Dreasond)",
  "license": "LGPL-3.0-only",
  "bugs": {
    "url": "https://github.com/JasminDreasond/Tiny-Essentials/issues"
  },
  "homepage": "https://github.com/JasminDreasond/Tiny-Essentials#readme",
  "devDependencies": {
    "@babel/cli": "^7.27.0",
    "@babel/core": "^7.26.10",
    "@babel/node": "^7.26.0",
    "@babel/preset-env": "^7.26.9",
    "@rollup/plugin-commonjs": "^28.0.3",
    "@rollup/plugin-json": "^6.1.0",
    "@rollup/plugin-node-resolve": "^16.0.1",
    "@rollup/plugin-typescript": "^12.1.2",
    "@types/lodash": "^4.17.16",
    "@types/md5": "^2.3.5",
    "@types/node-fetch": "^2.6.12",
    "babel-preset-es2015": "^6.24.1",
    "esbuild": "^0.25.5",
    "express": "^5.1.0",
    "lodash": "^4.17.21",
    "marked": "^16.0.0",
    "node-polyfill-webpack-plugin": "^4.1.0",
<<<<<<< HEAD
    "object-hash": "^3.0.0",
    "prettier": "3.6.2",
=======
    "prettier": "3.5.3",
>>>>>>> e42a2a80
    "rollup": "^4.40.0",
    "rollup-preserve-directives": "^1.1.3",
    "safe-stable-stringify": "^2.5.0",
    "sass": "^1.89.2",
    "tslib": "^2.8.1",
    "type-fest": "^4.40.0",
    "typescript": "^5.8.3",
    "webpack": "^5.99.6",
    "webpack-cli": "^6.0.1"
  }
}<|MERGE_RESOLUTION|>--- conflicted
+++ resolved
@@ -310,12 +310,7 @@
     "lodash": "^4.17.21",
     "marked": "^16.0.0",
     "node-polyfill-webpack-plugin": "^4.1.0",
-<<<<<<< HEAD
-    "object-hash": "^3.0.0",
     "prettier": "3.6.2",
-=======
-    "prettier": "3.5.3",
->>>>>>> e42a2a80
     "rollup": "^4.40.0",
     "rollup-preserve-directives": "^1.1.3",
     "safe-stable-stringify": "^2.5.0",
